--- conflicted
+++ resolved
@@ -53,17 +53,10 @@
                             settings: ServerSettings) extends AkkaHttpActor with ComponentHelper {
   implicit val serialization: Serialization.type = jackson.Serialization
   implicit val formats: Formats = (DefaultFormats ++ JodaTimeSerializers.all) + new EnumNameSerializer(ComponentState)
-<<<<<<< HEAD
 
   val healthActor: ActorSelection = system.actorSelection(HarnessConstants.HealthFullName)
   val serviceActor: ActorSelection = system.actorSelection(HarnessConstants.ServicesFullName)
 
-=======
-
-  val healthActor: ActorSelection = system.actorSelection(HarnessConstants.HealthFullName)
-  val serviceActor: ActorSelection = system.actorSelection(HarnessConstants.ServicesFullName)
-
->>>>>>> ce6f262f
   val baseRoutes: Route =
     get {
       path("favicon.ico") {
