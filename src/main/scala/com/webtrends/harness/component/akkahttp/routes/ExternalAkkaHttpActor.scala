--- conflicted
+++ resolved
@@ -70,20 +70,12 @@
 
   override def checkHealth : Future[HealthComponent] = {
       getPing(pingUrl).mapAll {
-<<<<<<< HEAD
         case Success(true) =>
           HealthComponent(self.path.toString, ComponentState.NORMAL, s"Healthy: Ping to $pingUrl.")
         case Success(false) =>
           HealthComponent(self.path.toString, ComponentState.CRITICAL, s"Failed to ping server at $pingUrl.")
         case Failure(_) =>
           HealthComponent(self.path.toString, ComponentState.CRITICAL, s"Unexpected error pinging server.")
-
-=======
-        case Success(_) =>
-          HealthComponent(self.path.toString, ComponentState.NORMAL, s"Healthy: Ping to $pingUrl.")
-        case Failure(_) =>
-          HealthComponent(self.path.toString, ComponentState.CRITICAL, s"Failed to ping server at $pingUrl.")
->>>>>>> e93a6730
       }
   }
 
