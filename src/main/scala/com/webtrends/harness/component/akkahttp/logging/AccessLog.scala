package com.webtrends.harness.component.akkahttp.logging

import akka.http.scaladsl.model.{DateTime, HttpRequest, StatusCode}
import com.webtrends.harness.command.{BaseCommand, CommandBean}
import com.webtrends.harness.component.akkahttp.AkkaHttpBase
import com.webtrends.harness.component.akkahttp.logging.AccessLog._
import com.webtrends.harness.component.akkahttp.AkkaHttpBase.TimeOfRequest
import com.webtrends.harness.logging.Logger

trait AccessLog  {
  this: BaseCommand =>

  val accessLog = Logger("AccessLog")
<<<<<<< HEAD
  def logAccess(bean: CommandBean, statusCode: Option[StatusCode] = None) = if (accessLoggingEnabled) {
=======
>>>>>>> 97633a46

  // Override to obtain the userId
  def getUserId(bean: CommandBean): Option[String] = {
    None
  }

  def logAccess(request: HttpRequest, bean: CommandBean, statusCode: Option[StatusCode]) {

    // modify the logback.xml file to write the "AccessLog" entries to a file without all of the prefix information
    try {
      val userId: String = getUserId(bean).getOrElse("-")
      val status: String = statusCode.map(sc => sc.intValue.toString).getOrElse("-")
      val responseTimestamp: Long = System.currentTimeMillis()
      val requestTimestamp: Long = bean.getValue[Long](TimeOfRequest).getOrElse(responseTimestamp)
      val elapsedTime: Long = responseTimestamp - requestTimestamp
      val requestTime: String = DateTime(requestTimestamp).toIsoDateTimeString()
      /*
          LogFormat "%h %l %u %t \"%r\" %>s %b %{ms}T"

          %h – The IP address of the server.
          %l – The identity of the client determined by identd on the client’s machine. Will return a hyphen (-) if this information is not available.
          %u – The userid of the client if the request was authenticated.
          %t – The time that the request was received, in UTC
          \"%r\" – The request line that includes the HTTP method used, the requested resource path, and the HTTP protocol that the client used.
          %>s – The status code that the server sends back to the client.
          %b – The size of the object requested. Will return a hyphen (-) if this information is not available.
          %{ms}T - The time taken to serve the request, in milliseconds

          see https://httpd.apache.org/docs/2.4/logs.html
      */
      accessLog.info( s"""${AccessLog.host} - $userId [$requestTime] "${request.method.value} ${request.uri} ${request.protocol.value}" $status - $elapsedTime""")
    } catch {
      case e: Exception =>
        accessLog.error("Could not construct access log", e)
    }
  }
}

<<<<<<< HEAD
object AccessLog {
  var accessLoggingEnabled = true
=======
}

object AccessLog {
  val host: String = java.net.InetAddress.getLocalHost.getHostName

>>>>>>> 97633a46
}<|MERGE_RESOLUTION|>--- conflicted
+++ resolved
@@ -11,17 +11,13 @@
   this: BaseCommand =>
 
   val accessLog = Logger("AccessLog")
-<<<<<<< HEAD
-  def logAccess(bean: CommandBean, statusCode: Option[StatusCode] = None) = if (accessLoggingEnabled) {
-=======
->>>>>>> 97633a46
 
   // Override to obtain the userId
   def getUserId(bean: CommandBean): Option[String] = {
     None
   }
 
-  def logAccess(request: HttpRequest, bean: CommandBean, statusCode: Option[StatusCode]) {
+  def logAccess(request: HttpRequest, bean: CommandBean, statusCode: Option[StatusCode]) = if (accessLoggingEnabled) {
 
     // modify the logback.xml file to write the "AccessLog" entries to a file without all of the prefix information
     try {
@@ -53,14 +49,7 @@
   }
 }
 
-<<<<<<< HEAD
 object AccessLog {
   var accessLoggingEnabled = true
-=======
-}
-
-object AccessLog {
   val host: String = java.net.InetAddress.getLocalHost.getHostName
-
->>>>>>> 97633a46
 }