--- conflicted
+++ resolved
@@ -13,7 +13,6 @@
  *  See the License for the specific language governing permissions and
  *  limitations under the License.
  */
-
 package com.webtrends.harness.component.akkahttp
 
 import akka.actor.ActorRef
@@ -21,11 +20,7 @@
 import com.typesafe.config.Config
 import com.webtrends.harness.component.Component
 import com.webtrends.harness.component.akkahttp.AkkaHttpManager._
-<<<<<<< HEAD
 import com.webtrends.harness.component.akkahttp.routes.{AkkaHttpUnbind, ExternalAkkaHttpActor, InternalAkkaHttpActor}
-=======
-import com.webtrends.harness.component.akkahttp.routes.{AkkaHttpUnbind, ExternalAkkaHttpActor, InternalAkkaHttpActor, WebsocketAkkaHttpActor}
->>>>>>> f0dfa87e
 import com.webtrends.harness.logging.Logger
 import com.webtrends.harness.utils.ConfigUtil
 
@@ -102,14 +97,7 @@
 final case class InternalAkkaHttpSettings(interface: String, port: Int, serverSettings: ServerSettings, httpsPort: Option[Int])
 final case class ExternalAkkaHttpSettings(enabled: Boolean, interface: String, port: Int,
                                           serverSettings: ServerSettings, httpsPort: Option[Int])
-<<<<<<< HEAD
 final case class AkkaHttpSettings(internal: InternalAkkaHttpSettings, external: ExternalAkkaHttpSettings)
-=======
-final case class WebsocketAkkaHttpSettings(enabled: Boolean, interface: String, port: Int, httpsPort: Option[Int],
-                                           serverSettings: ServerSettings)
-final case class AkkaHttpSettings(internal: InternalAkkaHttpSettings, external: ExternalAkkaHttpSettings,
-                                  ws: WebsocketAkkaHttpSettings)
->>>>>>> f0dfa87e
 
 object AkkaHttpSettings {
   val InternalServer = "internal-server"
@@ -133,26 +121,11 @@
     val externalHttpsPort = getHttps(ExternalServer)
     val externalInterface = ConfigUtil.getDefaultValue(
       s"$ComponentName.$ExternalServer.interface", config.getString, "0.0.0.0")
-<<<<<<< HEAD
-=======
-    val wsEnabled = ConfigUtil.getDefaultValue(
-      s"$ComponentName.$WebsocketServer.enabled", config.getBoolean, false)
-    val wsPort = ConfigUtil.getDefaultValue(
-      s"$ComponentName.$WebsocketServer.port", config.getInt, 8081)
-    val wssPort = getHttps(WebsocketServer)
-    val wsInterface = ConfigUtil.getDefaultValue(
-      s"$ComponentName.$WebsocketServer.interface", config.getString, "0.0.0.0")
->>>>>>> f0dfa87e
     val serverSettings = ServerSettings(config)
 
     AkkaHttpSettings(
       InternalAkkaHttpSettings(internalInterface, internalPort, serverSettings, internalHttpsPort),
-<<<<<<< HEAD
       ExternalAkkaHttpSettings(externalServerEnabled, externalInterface, externalPort, serverSettings, externalHttpsPort)
-=======
-      ExternalAkkaHttpSettings(externalServerEnabled, externalInterface, externalPort, serverSettings, externalHttpsPort),
-      WebsocketAkkaHttpSettings(wsEnabled, wsInterface, wsPort, wssPort, serverSettings)
->>>>>>> f0dfa87e
     )
   }
 }