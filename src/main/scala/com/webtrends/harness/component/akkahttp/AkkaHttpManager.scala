--- conflicted
+++ resolved
@@ -21,22 +21,14 @@
   var externalAkkaHttpRef: Option[ActorRef] = None
   var wsAkkaHttpRef: Option[ActorRef] = None
 
-<<<<<<< HEAD
-  def startAkkaHttp() = {
-    internalAkkaHttpRef.synchronized {
-=======
   def startAkkaHttp(): Unit = {
     starMonitor.synchronized {
->>>>>>> cb1dadce
       log.info("Starting Wookiee Akka HTTP Actors...")
       internalAkkaHttpRef = Some(context.actorOf(InternalAkkaHttpActor.props(settings.internal), AkkaHttpManager.InternalAkkaHttpName))
       if (settings.external.enabled) {
         externalAkkaHttpRef = Some(context.actorOf(ExternalAkkaHttpActor.props(settings.external), AkkaHttpManager.ExternalAkkaHttpName))
-<<<<<<< HEAD
-=======
       }
       if (settings.ws.enabled) {
->>>>>>> cb1dadce
         wsAkkaHttpRef = Some(context.actorOf(WebsocketAkkaHttpActor.props(settings.ws), AkkaHttpManager.WebsocketAkkaHttpName))
       }
       log.info("Wookiee Akka HTTP Actors Ready, Request Line is Open!")
